--- conflicted
+++ resolved
@@ -3,7 +3,6 @@
 \usepackage{enumitem}
 \usepackage[square,numbers]{natbib}
 \bibliographystyle{abbrvnat}
-<<<<<<< HEAD
 \usepackage{background}
 \usepackage{pgfornament}
 \usetikzlibrary{calc}
@@ -28,36 +27,11 @@
 \end{tikzpicture}%
   }
 }
-=======
-% \usepackage{background}
-% \usepackage{pgfornament}
-% \usetikzlibrary{calc}
-
-% \backgroundsetup{
-% scale=1,
-% opacity=1,
-% angle=0,
-% color=black,
-% contents={%
-% \begin{tikzpicture}[every node/.style={inner sep=12pt}]
-% \node[anchor=north west](CNW)
-% at (current page.north west) {\pgfornament[width=1.75cm]{61}};
-% \node[anchor=north east](CNE)
-% at (current page.north east) {\pgfornament[width=1.75cm,symmetry=v]{61}};
-% \node[anchor=south west](CSW)
-% at (current page.south west) {\pgfornament[width=1.75cm,symmetry=h]{61}};
-% \node[anchor=south east](CSE)
-% at (current page.south east) {\pgfornament[width=1.75cm,symmetry=c]{61}};
-% \end{tikzpicture}%
-%   }
-% }
->>>>>>> 844a2021
 
 
 % Override this to blank if you don't want to have a coverletter.
 \renewcommand{\coverletter} {
 
-<<<<<<< HEAD
   I'm a Physicist who works as a Tech Lead at Hyperledger, a
   subsidiary of the Linux Foundation, currently leading the
   development and design of Hyperledger Iroha, the world's first
@@ -76,22 +50,6 @@
   particle-bath Lagrangian\cite{langev}, as well as ongoing work on
   \texttt{Supernest}\cite{sspr}.
 
-=======
-  I'm a recent MSci Graduate from the University of Cambridge, with a
-  keen interest in Theoretical Physics. My primary interest are in
-  relativistic statistical mechanics, and non-equilibrium
-  phenomena. My recent work on the
-  subject~\cite{petrosyan2021relativistic}, explored the implications
-  of Lorentz covariance on a classic derivation of the Langevin
-  equation, and its implications for causality in fully stochastic
-  systems. Additionally, I have been working with my former Masters'
-  supervisor Dr William Handley at his startup – PolyChord, for the
-  past two years. I have a good solid background in Bayesian
-  inference, and in fact my master's thesis was on accelerating nested
-  sampling\cite{cpi}. I have a publication in the works for the
-  Journal of OpenSource Software\cite{sspr-joss} detailing the fruits
-  of my labours: \texttt{supernest}.
->>>>>>> 844a2021
 }
 
 
@@ -133,7 +91,6 @@
 
 \begin{document}
 \maketitle
-<<<<<<< HEAD
 
 
 % \newcommand{\eachpageornament}[1]{%
@@ -149,90 +106,6 @@
 %   \pgfornament[width=2cm,symmetry=c]{#1}};%
 % \end{tikzpicture}
 % }
-=======
- \section*{Work}
- {\setlength{\parindent}{0in}
-   \job{Jun 2020} {present}{PolyChord}
-   {Data Scientist}{ I designed \texttt{supernest} a method of
-     accelerating Bayesian inference by nested sampling dependent on
-     the covariance structure of the model.  For cosmological
-     likelihood \texttt{supernest} can produce an uplift of $3\times$
-     the performance with an \emph{improvement in accuracy} by a
-     factor of \(1000\times\). When precision normalised, the
-     effective speedup seen in the average case scenario is
-     \(600\times\).  }
- 
- 
-   \job{Jul 2020}{Dec 2020} {Cambridge DAMTP} {Data Scientist/QA Data
-     Engineer} {Worked on automated diagnosis of COVID 19. Created and
-     anonymised the \nth{2} wave UK and US dataset. I created an
-     unsupervised QA system for removing unsuitable X-ray images.}
-   
-   \job{Jul 2018}{Oct 2018} {Cambridge University Computer Lab}
-   {HPC engineer} {Designed, and improved a dynamic
-     road network All-pairs shortest path solver, using a highly
-     paralleliseable graph traversal framework. }
-
-   
-   \job{Jan 2013}{May 2015} {Masterlagebra.org} {Backend Developer}
-   {Designed and implemented problems for university level automated
-     linear algebra training program. Problems were related to complex
-     numbers, Gram-Schmidt ortho-normalisation process, analytical
-     geometry problems involving planes and lines in higher
-     dimensions, and optimisation problems, including hyperplane
-     cutting, dynamic programming etc. }
-
-   \section*{Education}
-   \education{2019}{2020} {University of Cambridge} {MSci \nth{1}} {
-     Physical Natural Sciences Tripos} {Took courses in Relativistic
-     Astrophysics and Cosmology as well as Quantum Field theory read
-     by the Department of Mathematics. One of the top results in my
-     Research project on ``Accelerated Nested Sampling in context of
-     Cosmological Parameter estimation''. My optimisations lead to an
-     improvement of Nested Sampling's effective performance by a
-     factor of 30. (I further refined it into \texttt{supernest},
-     which produced an even greater performance uplift)}
-   
-   \education{2015}{2018} {University of Cambridge} {BA
-     \nth{2}}{Physical Natural Sciences Tripos} {Received the
-     Cambridge Trust scholarship. Formal training in Functional
-     Programming and OOP.\@ Took optional courses in Theoretical
-     Physics. \nth{1} class in Research Review on the topic of
-     ``Charge Fractionalisation in Poly-acetylene''. Was forced to
-     intermit for a year due to mandatory millitary service in my home
-     country of Armenia. }
-
-   \education{2013}{2015} {Russian---Armenian (Slavonic) University}
-   {BA \nth{1}}{Electronics and Nano-electronics} {Top of my
-     class. \textbf{GPA} \textbf{3.86} Received governmental
-     ``excellence'' scholarship for outstanding academic
-     performance. My course-work on ADC/DAC construction still holds
-     the record as the highest rated and most original in the entire
-     university. My research activities at RAU, resulted in
-     the following papers~\cite{cu2o,measurement}}
-
-   \section*{Select projects}%
-%
-
-\project{paranestamol}{2020}{https://github.com/appetrosyan/paranestamol}{A
-  python + QML gui frontend for \term{nestcheck} and \term{anesthetic}
-  to fix nested sampler induced headaches.}
-
-\project{superNest}{2020}{https://gitlab.com/a-p-petrosyan/sspr} {A
-  python package~\cite{sspr-joss} for including \emph{stochastic
-    superpositional posterior repartitioning}~\cite{sspr} into your
-  nested sampler of choice.}
-
-\project{anesthetic}{2020} {https://github.com/appetrosyan/anesthetic}
-{A package for visualising and plotting posterior chains for nested
-  samplers such as \term{PolyChord}.}
-
-
-\project{ADynamicSP} {2018}
-{gitlab.com/DynamicSP/ADynamicSP/tree/master} {A
-  \term{Ligra}/\term{Ligra}+ based Shortest path problem solver for
-  dynamical road networks. }
->>>>>>> 844a2021
 
 %   \eachpageornament{41}
 \section*{Work Experience} {%
@@ -332,7 +205,6 @@
   \project{qDoList} {2019} {https://github.com/appetrosyan/qDoList}{A
     To-Do list manager based off of QML and \term{Kirigami}.}
 
-<<<<<<< HEAD
   \project{ADynamicSP} {2018}
   {https://gitlab.com/DynamicSP/ADynamicSP/tree/master} {A
     \term{Ligra}/\term{Ligra}+ based Shortest path problem solver for
@@ -345,9 +217,6 @@
 }
 \pagebreak{}
 \section*{Skills and Technologies}
-=======
-\section*{Technologies}
->>>>>>> 844a2021
 \setlist{nosep}
 
 \begin{multicols}{4}
@@ -372,26 +241,19 @@
       \setlength{\itemsep}{-0.3em}
     \item \term{numpy/pandas/bokeh}
     \item \term{MatLab/Octave}
-<<<<<<< HEAD
     \item \term{Spigot}
     \item \term{Seaborn}
     \item \term{Tensorflow}
     \item \term{Cython}
-=======
-    \item \term{GraphViz}
->>>>>>> 844a2021
     \item \term{PyPi}
     \end{itemize}
   \item {\footnotesize HPC}
     \begin{itemize}[topsep=0pt, partopsep=0pt]
       \setlength{\itemsep}{-0.3em}
     \item \term{NUMA}
-<<<<<<< HEAD
     \item \term{HPC}
     \item \term{CILK}
     \item \term{OpenMPI}
-=======
->>>>>>> 844a2021
     \item \term{OpenMP}
     \item \term{MPI}
     \end{itemize}
@@ -399,7 +261,6 @@
     \begin{itemize}[topsep=0pt, partopsep=0pt]
       \setlength{\itemsep}{-0.3em}
     \item \term{C++}
-<<<<<<< HEAD
     \item \term{Java/Kotlin}
     \item \term{OCaML}
     \end{itemize}
@@ -445,23 +306,6 @@
         contract on designing a cross-border DVP system; Hyperledger
         foundation ---  marketing Iroha 2}
     \item teaching
-=======
-    \end{itemize}
-  \item {\footnotesize Machine Learning}
-    \begin{itemize}[topsep=0pt, partopsep=0pt]
-      \setlength{\itemsep}{-0.3em}
-    \item \term{Google colab}
-    \item \term{keras}
-    \item \term{tensorflow}
-    \item \term{SageMaker}
-    \end{itemize}
-  \item {\footnotesize Network architectures}
-    \begin{itemize}[topsep=0pt, partopsep=0pt]
-      \setlength{\itemsep}{-0.3em}
-    \item \term{convolutional}
-    \item \term{GPT}
-    \item \term{LSTM}
->>>>>>> 844a2021
     \end{itemize}
   \end{itemize}
 
