\documentclass{CurriculumVitae}[10pt, draft, condensed]
\usepackage{multicol}
\usepackage{enumitem}
\usepackage[square,numbers]{natbib}
\bibliographystyle{abbrvnat}


\usepackage[super]{nth}


% Override this to blank if you don't want to have a coverletter.
<<<<<<< HEAD
\renewcommand{\coverletter} {

  I'm a recent MSci graduate from the University of Cambridge, with a
  keen interest in Theoretical and computational cosmology.  I have a
  knack for finding patterns and diligently pushing through complex
  calculations. On several occasions I have been able to look at a
  problem from a different point of view, and come up with elegant
  solutions that a specialist in the field would not entertain. I also
  a rather outgoing personality with a swath of teaching experience.

}
=======
\renewcommand{\coverletter} { I'm a Masters' Graduate from the
  University of Cambridge with a keen interest in astrophysics,
  High-energy physics and Cosmology. I have had a productive career
  both at the University of Cambridge, with my research projects
  producing some of the top results, as well as at the
  Russian-Armenian Slavonic University, where I contributed to several
  internal research papers\cite{measurement,cu2o}. I am currently
  working on the follow up publications to my masters'
  thesis,\cite{sspr-joss} as well as an independent collaboration for
  deriving the Relativistially invariant Lagnevin
  equation\cite{langev}.}
>>>>>>> 5ff62ae3

\author{Aleksandr Petrosyan} \date{\today}

% \renewcommand{\myhomephone}
% {
%   \phone{374}{96}{240350}
% }


\renewcommand{\mymobilephone}
{
  \phone{44}{7864}{647998}
}

% \renewcommand{\myhomeaddress}
% {
%   \address{Dro~st.~\nth{4} bld.}{apt.52}{0069} {Yerevan}{Armenia}
% }

\renewcommand{\myhomeaddress}
{
  \address{Dro St.}{4-th Building} {0069}{Yerevan}{Armenia}
}

\renewcommand{\myemail}
{
  \email{appetrosyan@icloud.com}
}


\limitpages{3}
% A C.V. should generally fit on a single double-sided page.

\begin{document}
\maketitle


\newcommand{\eachpageornament}[1]{%
  \begin{tikzpicture}[remember picture, overlay]
    \node[anchor=north west, xshift=0.2in, yshift=-0.2in] at (current
    page.north west){%
      \pgfornament[width=2cm]{#1}}; \node[anchor=north east,
    xshift=-0.2in, yshift=-0.2in] at (current page.north east){%
      \pgfornament[width=2cm,symmetry=v]{#1}}; \node[anchor=south
    west, xshift=0.2in, yshift=0.2in] at (current page.south west){%
      \pgfornament[width=2cm,symmetry=h]{#1}}; \node[anchor=south
    east, xshift=-0.2in, yshift=0.2in] at (current page.south east){%
      \pgfornament[width=2cm,symmetry=c]{#1}};
 \end{tikzpicture}
 }

 \eachpageornament{41}
 \section*{Work Experience} {\setlength{\parindent}{0in}

   \job{Jul
     2020}{Oct 2020} {Cambridge DAMTP} {QA intern} {Designed a neural network for
     vetting the applicability of the NHSx X-ray data for automated
     diagnosis of COVID-19. }

   \job{Jul 2018}{Oct 2018} {Cambridge
     University Computer Lab} {Software Development Intern} {Designed,
     and improved a dynamic road network All-pairs shortest path
     solver, using a highly paralleliseable graph traversal
     framework. }

   \job{Feb 2016}{Oct 2018} {KDE} {Qt Quick developer}
   {Developed of KDE Kube email client. Created the second largest
     amount of QA tests, helped implement the \term{imap} back-end. }

   \job{Jan 2013}{May 2015} {Masterlagebra.org} {Backend Developer}
   {Designed and implemented problems for university level automated
     linear algebra training program. Problems were related to complex
     numbers, Gram-Schmidt ortho-normalisation process, analytical
     geometry problems involving planes and lines in higher
     dimensions. }

   \job{Oct 2018}{present} {SkyEng}
   {Tutor/Mathematical Corrector} {Online tutoring of
     upper-intermediate to proficiency students in the English
     Language. Preparing students for international exams like the
     \examtype{ielts,} \examtype{toefl} and \examtype{cae.}}

\section*{Education}
\education{2019}{2020} {University of Cambridge} {MSci \nth{1}} {
  Physical Natural Sciences Tripos} {Took courses in Relativistic
  Astrophysics and Cosmology as well as Quantum Field theory read by
  the Department of Mathematics. One of the top results in my Research
  project on ``Accelerated Nested Sampling in context of Cosmological
  Parameter estimation''. My optimisations lead to an improvement of
  Nested Sampling's performance by a factor of 30. }


\education{2015}{2018} {University of Cambridge} {BA \nth{2}}{Physical Natural
  Sciences Tripos} {Received the Cambridge Trust scholarship. Formal
  training in Functional Programming and OOP.\@ Took optional courses
  in Theoretical Physics. \nth{1} class in Research Review on the
  topic of ``Charge Fractionalisation in Poly-acetylene''. Was forced to
  intermit for a year due to mandatory millitary service in my home country of
  Armenia. }

<<<<<<< HEAD
\education{2015}{2020} {University of Cambridge} {BA+Masters
  \nth{1}}{Physical Natural Sciences Tripos} {Received the
  Cambridge Trust scholarship. Formal training in Functional
  Programming and OOP.\@ Took optional courses in Theoretical
  Physics. \nth{1} class in Research Review on the topic of ``Charge
  Fractionalisation in Poly-acetylene''. Masters' thesis~\cite{cpi}``Accelerated
  nested sampling for cosmological parameter inference'' among the top
  10 ranking research projects in the cohort. }
=======
>>>>>>> 5ff62ae3

\education{2013}{2015} {Russian---Armenian (Slavonic) University} {BA
  \nth{1}}{Electronics and Nano---electronics} {Top of my
  class. \textbf{GPA} \textbf{3.86} Received governmental
  ``excellence'' scholarship for outstanding academic performance. My
  course-work on ADC/DAC construction still holds the record as the
  highest rated and most original work. After discontinuing my
  Bachelors to study at Cambridge University I've taken part in many
  research activities at RAU, resulting in publication quality
  research~\cite{cu2o,measurement}}

\education{2009}{2013} {Phys-Math School after
  A.~Shaghinyan}{Attestate \nth{1}}{General Education} {Top of my
  class. Participated in various Olympiads, received the ``Benhur
  Pakhchanian'' Scholarship for outstanding academic achievement. }

\section*{Non-exhasutive list of Projects}
\project{analgesic}{2020}{}{A python + QML gui frontend for
  \term{nestcheck} and \term{anesthetic} to fix nested sampler induced
  headaches.}

\project{superNest}{2020}{https://gitlab.com/a-p-petrosyan/sspr} {A
  python package~\cite{sspr-joss} for including \emph{stochastic
    superpositional posterior repartitioning}~\cite{sspr} into your
  nested sampler of choice.}

\project{anesthetic}{2020} {https://github.com/appetrosyan/anesthetic}
{A package for visualising and plotting posterior chains for nested
  samplers such as \term{PolyChord}.}

\project{qDoList} {2019} {https://github.com/appetrosyan/qDoList}{A
  To-Do list manager based off of QML and \term{Kirigami}.}

\project{ADynamicSP} {2018}
{gitlab.com/DynamicSP/ADynamicSP/tree/master} {A
  \term{Ligra}/\term{Ligra}+ based Shortest path problem solver for
  dynamic networks. }

\project{Geary} {2015} {github.com/GNOME/geary} {A
  \term{Vala}/\term{GTK} based simple email client, conforming to the
  \term{Gnome} \emph{Human Interface Design} guidelines.}



}

\section*{Skills and Technologies}
\setlist{nosep}

\begin{multicols}{4}
  
  \begin{itemize}[topsep=0pt]
    \setlength{\itemsep}{-0.3em}
  \item {\footnotesize Version Control}
    \begin{itemize}[topsep=0pt, partopsep=0pt]
      \setlength{\itemsep}{-0.3em}
    \item \term{Git}
    \item \term{Gerrit}
    \item \term{SVN}
    \end{itemize}
  \item {\footnotesize Scientific computation}
    \begin{itemize}[topsep=0pt, partopsep=0pt]
      \setlength{\itemsep}{-0.3em}
    \item \term{numpy}
    \item \term{MatLab/Octave}
    \item \term{Spigot}
    \item \term{GraphViz}
    \item \term{Cython}
    \item \term{PyPi}
    \end{itemize}
  \item {\footnotesize High-Performance computing}
    \begin{itemize}[topsep=0pt, partopsep=0pt]
      \setlength{\itemsep}{-0.3em}
    \item \term{NUMA}
    \item \term{CILK}
    \item \term{Clang/OpenMP}
    \end{itemize}
  \item {\footnotesize Object-Oriented Programming}
  \item {\footnotesize Functional Programming}
    \begin{itemize}[topsep=0pt, partopsep=0pt]
      \setlength{\itemsep}{-0.3em}
    \item \term{Haskell}
    \item \term{Rust}
    \item \term{Standard ML}
    \end{itemize}
  \item {\footnotesize Test-driven development}
  \item {\footnotesize Programming languages}
    \begin{itemize}[topsep=0pt, partopsep=0pt]
      \setlength{\itemsep}{-0.3em}
    \item \term{C/C++} (17)
    \item \term{Java}
    \item \term{Python}
    \item \term{Bash}
    \item \term{Lisp}
    \end{itemize}
  \item {\footnotesize OS Proficiency:}
    \begin{itemize}[topsep=0pt, partopsep=0pt]
      \setlength{\itemsep}{-0.3em}
    \item \term{Linux (Arch)}
    \item \term{Windows}
    \item \term{BSD}
    \item \term{Mac OS X}
    \end{itemize}
  \item {\footnotesize XCode (+swift)}
  \item {\footnotesize \LaTeX{}}
  \item {\footnotesize Interpersonal Skills}
    \begin{itemize}[topsep=0pt, partopsep=0pt]
      \setlength{\itemsep}{-0.3em}
    \item society management\footnote{Former president of Cambridge
        Armenian Society, QEnts technical director.}
    \item time management\footnote{I was also the QJCR computer
        officer, at the same time. }
    \item negotiation
    \item teaching
    \item Sales\footnote{In addition to working through SkyEng, I also
        worked independently. }
    \end{itemize}
  \end{itemize}
  
\end{multicols}

\section*{Awards}
\award{2015}{Russian Armenian Slavonic University}{Academic
  Excellence}

\award{2014}{Russian Armenian Slavonic University}{Best Course Work}

\award{2013}{\nth{44} International Physics Olympiad}{Bronze Medal}

\award{2013}{\nth{9} International Zhautykov Olympiad}{Bronze Medal}

\award{2012}{\nth{43} International Physics Olympiad}{Honourable
  Mention}

\award{2008}{Annual School informatics Olympiad}{\nth{1} Place}
\eachpageornament{41}

\bibliography{bibliography}

\end{document}<|MERGE_RESOLUTION|>--- conflicted
+++ resolved
@@ -9,7 +9,6 @@
 
 
 % Override this to blank if you don't want to have a coverletter.
-<<<<<<< HEAD
 \renewcommand{\coverletter} {
 
   I'm a recent MSci graduate from the University of Cambridge, with a
@@ -21,19 +20,6 @@
   a rather outgoing personality with a swath of teaching experience.
 
 }
-=======
-\renewcommand{\coverletter} { I'm a Masters' Graduate from the
-  University of Cambridge with a keen interest in astrophysics,
-  High-energy physics and Cosmology. I have had a productive career
-  both at the University of Cambridge, with my research projects
-  producing some of the top results, as well as at the
-  Russian-Armenian Slavonic University, where I contributed to several
-  internal research papers\cite{measurement,cu2o}. I am currently
-  working on the follow up publications to my masters'
-  thesis,\cite{sspr-joss} as well as an independent collaboration for
-  deriving the Relativistially invariant Lagnevin
-  equation\cite{langev}.}
->>>>>>> 5ff62ae3
 
 \author{Aleksandr Petrosyan} \date{\today}
 
@@ -134,17 +120,6 @@
   intermit for a year due to mandatory millitary service in my home country of
   Armenia. }
 
-<<<<<<< HEAD
-\education{2015}{2020} {University of Cambridge} {BA+Masters
-  \nth{1}}{Physical Natural Sciences Tripos} {Received the
-  Cambridge Trust scholarship. Formal training in Functional
-  Programming and OOP.\@ Took optional courses in Theoretical
-  Physics. \nth{1} class in Research Review on the topic of ``Charge
-  Fractionalisation in Poly-acetylene''. Masters' thesis~\cite{cpi}``Accelerated
-  nested sampling for cosmological parameter inference'' among the top
-  10 ranking research projects in the cohort. }
-=======
->>>>>>> 5ff62ae3
 
 \education{2013}{2015} {Russian---Armenian (Slavonic) University} {BA
   \nth{1}}{Electronics and Nano---electronics} {Top of my
