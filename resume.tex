--- conflicted
+++ resolved
@@ -12,7 +12,6 @@
 \renewcommand{\coverletter} {
 
   I'm a recent MSci graduate from the University of Cambridge, with a
-<<<<<<< HEAD
   keen interest in Theoretical and computational cosmology.  I have a
   knack for finding patterns and diligently pushing through complex
   calculations. On several occasions I have found simpler, more
@@ -27,14 +26,6 @@
   theorem. I sincerely wish that under Prof. Ferreira's supervision I
   shall be able to contribute to modern scientific discourse
   productively and usefully.
-=======
-  keen interest in Machine Learning and Data Science. I have extensive
-  experience of programming and simulation both scientific and
-  statistical. My Masters' project on Accelerated Bayesian Machine
-  Learning, was a new method of proposal injection, that allowed an
-  uplift of 30 times in performance and 100 times in accuracy. My work
-  is available as the \texttt{supernest} Python module.
->>>>>>> ba8d9582
 
 }
 
@@ -57,15 +48,9 @@
 % }
 
 \renewcommand{\myhomeaddress}
-<<<<<<< HEAD
 {%
   \address{Dro St.}{4-th Building} {0069}{Yerevan}{Armenia}%
 }%
-=======
-{
-  \address{Dro St.}{\nth{4} Building} {0069}{Yerevan}{Armenia}
-}
->>>>>>> ba8d9582
 
 \renewcommand{\myemail}%
 {%
@@ -95,7 +80,6 @@
  }
 
  \eachpageornament{41}
-<<<<<<< HEAD
  \section*{Work Experience}
  {\setlength{\parindent}{0in}
    \job{Jul 2020}{Oct 2020} {Cambridge DAMTP} {QA intern} {Designed a neural
@@ -107,40 +91,11 @@
      framework. }  \job{Feb 2016}{Oct 2018} {KDE} {Qt Quick developer}
    {Developed of KDE Kube email client. Created the second largest
      amount of QA tests, helped implement the \term{imap} back-end. }
-=======
- \section*{Work Experience} {\setlength{\parindent}{0in}
-   \job{Jul
-     2020}{Oct 2020} {Cambridge DAMTP} {ML QA intern} {Designed a
-     neural network for vetting the applicability of the NHSx X-ray
-     data for automated diagnosis of COVID-19, in collaboration with
-     AstraZeneca. Rather than re-using, as my supervisor suggested,
-     the features extracted by the main diagnostic network, I instead
-     used a simplified convolutional design, that allowed for a
-     simpler approach.  I had not managed to finish the work, nor to
-     present it, due to the recent Armenian Azerbaijani conflict.}
-   \job{Jul 2018}{Oct 2018} {Cambridge University Computer Lab}
-   {Software Development Intern} {Designed, and improved a dynamic
-     road network All-pairs shortest path solver, using a highly
-     paralleliseable graph traversal framework. My optimisation was
-     based on observing that in road networks there are rarely more
-     than a couple of well-known shortest paths, so instead of solving
-     the problem each time, it instead verified that the path was the
-     shortest.}
-
-   \job{Oct 2018}{Nov 2020} {SkyEng} {Tutor/Mathematical
-     Corrector} {Online tutoring of upper-intermediate to proficiency
-     students in the English Language. Preparing students for
-     international exams like the \examtype{ielts,} \examtype{toefl}
-     and \examtype{cae.}. Discontinued due to need to prioritise joint
-     publications.}
-
->>>>>>> ba8d9582
    \job{Jan 2013}{May 2015} {Masterlagebra.org} {Backend Developer}
    {Designed and implemented problems for university level automated
      linear algebra training program. Problems were related to complex
      numbers, Gram-Schmidt ortho-normalisation process, analytical
      geometry problems involving planes and lines in higher
-<<<<<<< HEAD
      dimensions. }  \job{Oct 2018}{present} {SkyEng}
    {Tutor/Mathematical Corrector} {Online tutoring of
      upper-intermediate to proficiency students in the English
@@ -184,49 +139,6 @@
 \project{paranestamol}{2020}{https://github.com/appetrosyan/paranestamol}{A
   python + QML gui frontend for \term{nestcheck} and \term{anesthetic}
   to fix nested sampler induced headaches.}
-=======
-     dimensions. }
-   \job{Feb 2016}{Oct 2018} {KDE} {Qt Quick developer}
-   {Developed of KDE Kube email client. Created the second largest
-     amount of QA tests, helped implement the \term{imap} back-end. }
-
-
-\section*{Education}
-\education{2019}{2020} {University of Cambridge} {MSci \nth{1}} {
-  Physical Natural Sciences Tripos} {Took courses in Relativistic
-  Astrophysics and Cosmology as well as Quantum Field theory read by
-  the Department of Mathematics. One of the top results in my Research
-  project on ``Accelerated Nested Sampling in context of Cosmological
-  Parameter estimation''. My optimisations lead to an improvement of
-  Nested Sampling's performance by a factor of 30. }
-
-
-\education{2015}{2018} {University of Cambridge} {BA \nth{2}}{Physical Natural
-  Sciences Tripos} {Received the Cambridge Trust scholarship. Formal
-  training in Functional Programming and OOP.\@ Took optional courses
-  in Theoretical Physics. \nth{1} class in Research Review on the
-  topic of ``Charge Fractionalisation in Poly-acetylene''. Was forced to
-  intermit for a year due to mandatory millitary service in my home country of
-  Armenia. }
-
-
-\education{2013}{2015} {Russian---Armenian (Slavonic) University} {BA
-  \nth{1}}{Electronics and Nano---electronics} {Top of my
-  class. \textbf{GPA} \textbf{3.86} Received governmental
-  ``excellence'' scholarship for outstanding academic performance. My
-  course-work on ADC/DAC construction still holds the record as the
-  highest rated and most original work. After discontinuing my
-  Bachelors to study at Cambridge University I've taken part in many
-  research activities at RAU, resulting in publication quality
-  research~\cite{cu2o,measurement}}
-
-\education{2009}{2013} {Phys-Math School after
-  A.~Shaghinyan}{Attestate \nth{1}}{General Education} {Top of my
-  class. Participated in various Olympiads, received the ``Benhur
-  Pakhchanian'' Scholarship for outstanding academic achievement. }
-
-\section*{Non-exhasutive list of Projects}
->>>>>>> ba8d9582
 
 \project{superNest}{2020}{https://gitlab.com/a-p-petrosyan/sspr} {A
   python package~\cite{sspr-joss} for including \emph{stochastic
